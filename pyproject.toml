--- conflicted
+++ resolved
@@ -20,12 +20,8 @@
     "exceptiongroup>=1.2.0; python_version < '3.11'",
     "grpcio>=1.41.0",
     "lru-dict>=1.1.6",
-<<<<<<< HEAD
     # "multiaddr>=0.0.9",
     "multiaddr @ git+https://github.com/multiformats/py-multiaddr.git@db8124e2321f316d3b7d2733c7df11d6ad9c03e6",
-=======
-    "multiaddr (>=0.0.9,<0.0.10)",
->>>>>>> 9cb67cf3
     "mypy-protobuf>=3.0.0",
     "noiseprotocol>=0.3.0",
     "protobuf>=4.21.0,<5.0.0",
