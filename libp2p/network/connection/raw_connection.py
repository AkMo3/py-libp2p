import asyncio
import sys

from .exceptions import RawConnError
from .raw_connection_interface import IRawConnection


class RawConnection(IRawConnection):
    reader: asyncio.StreamReader
    writer: asyncio.StreamWriter
    is_initiator: bool

    _drain_lock: asyncio.Lock

    def __init__(
        self,
        reader: asyncio.StreamReader,
        writer: asyncio.StreamWriter,
        initiator: bool,
    ) -> None:
        self.reader = reader
        self.writer = writer
        self.is_initiator = initiator

        self._drain_lock = asyncio.Lock()

    async def write(self, data: bytes) -> None:
        """Raise `RawConnError` if the underlying connection breaks."""
<<<<<<< HEAD
        try:
            self.writer.write(data)
        except ConnectionResetError as error:
            raise RawConnError() from error
=======
        # Detect if underlying transport is closing before write data to it
        # ref: https://github.com/ethereum/trinity/pull/614
        if self.writer.transport.is_closing():
            raise RawConnError("Transport is closing")
        self.writer.write(data)
>>>>>>> 4d814f05
        # Reference: https://github.com/ethereum/lahja/blob/93610b2eb46969ff1797e0748c7ac2595e130aef/lahja/asyncio/endpoint.py#L99-L102  # noqa: E501
        # Use a lock to serialize drain() calls. Circumvents this bug:
        # https://bugs.python.org/issue29930
        async with self._drain_lock:
            try:
                await self.writer.drain()
            except ConnectionResetError as error:
                raise RawConnError() from error

    async def read(self, n: int = -1) -> bytes:
        """
        Read up to ``n`` bytes from the underlying stream. This call is
        delegated directly to the underlying ``self.reader``.

        Raise `RawConnError` if the underlying connection breaks
        """
        try:
            return await self.reader.read(n)
        except ConnectionResetError as error:
            raise RawConnError() from error

    async def close(self) -> None:
        if self.writer.transport.is_closing():
            return
        self.writer.close()
        if sys.version_info < (3, 7):
            return
        try:
            await self.writer.wait_closed()
        # In case the connection is already reset.
        except ConnectionResetError:
            return<|MERGE_RESOLUTION|>--- conflicted
+++ resolved
@@ -26,18 +26,11 @@
 
     async def write(self, data: bytes) -> None:
         """Raise `RawConnError` if the underlying connection breaks."""
-<<<<<<< HEAD
-        try:
-            self.writer.write(data)
-        except ConnectionResetError as error:
-            raise RawConnError() from error
-=======
         # Detect if underlying transport is closing before write data to it
         # ref: https://github.com/ethereum/trinity/pull/614
         if self.writer.transport.is_closing():
             raise RawConnError("Transport is closing")
         self.writer.write(data)
->>>>>>> 4d814f05
         # Reference: https://github.com/ethereum/lahja/blob/93610b2eb46969ff1797e0748c7ac2595e130aef/lahja/asyncio/endpoint.py#L99-L102  # noqa: E501
         # Use a lock to serialize drain() calls. Circumvents this bug:
         # https://bugs.python.org/issue29930
