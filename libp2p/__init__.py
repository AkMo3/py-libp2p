--- conflicted
+++ resolved
@@ -2,16 +2,12 @@
     Mapping,
 )
 from importlib.metadata import version as __version
-<<<<<<< HEAD
-from typing import Optional
-=======
 from typing import (
     Literal,
     Optional,
     Type,
     cast,
 )
->>>>>>> 386f0a22
 
 from libp2p.abc import (
     IHost,
@@ -156,12 +152,8 @@
     key_pair: Optional[KeyPair] = None,
     muxer_opt: Optional[TMuxerOptions] = None,
     sec_opt: Optional[TSecurityOptions] = None,
-<<<<<<< HEAD
-    peerstore_opt: Optional[IPeerStore]= None,
-=======
     peerstore_opt: Optional[IPeerStore] = None,
     muxer_preference: Optional[Literal["YAMUX", "MPLEX"]] = None,
->>>>>>> 386f0a22
 ) -> INetworkService:
     """
     Create a swarm instance based on the parameters.
@@ -236,10 +228,7 @@
     sec_opt: Optional[TSecurityOptions] = None,
     peerstore_opt: Optional[IPeerStore] = None,
     disc_opt: Optional[IPeerRouting] = None,
-<<<<<<< HEAD
-=======
     muxer_preference: Optional[Literal["YAMUX", "MPLEX"]] = None,
->>>>>>> 386f0a22
 ) -> IHost:
     """
     Create a new libp2p host based on the given parameters.
