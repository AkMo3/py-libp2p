--- conflicted
+++ resolved
@@ -209,7 +209,6 @@
 
 
 async def pubsub_demo(host_a, host_b):
-<<<<<<< HEAD
     gossipsub_a = GossipSub(
         [GOSSIPSUB_PROTOCOL_ID],
         3,
@@ -222,10 +221,8 @@
         2,
         4,
     )
-=======
     gossipsub_a = GossipSub([GOSSIPSUB_PROTOCOL_ID], 3, 2, 4, None, 1, 1)
     gossipsub_b = GossipSub([GOSSIPSUB_PROTOCOL_ID], 3, 2, 4, None, 1, 1)
->>>>>>> 5496b270
     pubsub_a = Pubsub(host_a, gossipsub_a)
     pubsub_b = Pubsub(host_b, gossipsub_b)
     message_a_to_b = "Hello from A to B"
