import setuptools


classifiers = [
    (
        "Programming Language :: Python :: %s" % version
    )
    for version in ["3.7"]
]


setuptools.setup(
    name="libp2p",
    description="libp2p implementation written in python",
    version="0.0.1",
    license="MIT/APACHE2.0",
    platforms=["unix", "linux", "osx"],
    classifiers=classifiers,
    install_requires=[
        "pycryptodome",
        "click",
        "base58",
        "pymultihash",
        "multiaddr",
<<<<<<< HEAD
        "rpcudp",
        "umsgpack"
=======
        "grpcio",
        "grpcio-tools",
        "lru-dict>=1.1.6"
>>>>>>> 3ee75f0e
    ],
    packages=["libp2p"],
    zip_safe=False,
)<|MERGE_RESOLUTION|>--- conflicted
+++ resolved
@@ -22,14 +22,11 @@
         "base58",
         "pymultihash",
         "multiaddr",
-<<<<<<< HEAD
         "rpcudp",
         "umsgpack"
-=======
         "grpcio",
         "grpcio-tools",
         "lru-dict>=1.1.6"
->>>>>>> 3ee75f0e
     ],
     packages=["libp2p"],
     zip_safe=False,
